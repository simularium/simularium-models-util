--- conflicted
+++ resolved
@@ -572,12 +572,8 @@
         }
         # convert
         data = ReaddyData(
-<<<<<<< HEAD
-            timestep=TIMESTEP * total_steps * 1e-3, # assume 1e3 recorded steps
-=======
             # assume 1e3 recorded steps
             timestep=TIMESTEP * total_steps * 1e-3,
->>>>>>> 4870ecd4
             path_to_readdy_h5=path_to_readdy_h5,
             meta_data=MetaData(
                 box_size=np.array([box_size, box_size, box_size]),
